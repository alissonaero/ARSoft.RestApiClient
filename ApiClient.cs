--- conflicted
+++ resolved
@@ -6,7 +6,6 @@
 using System.Text;
 using System.Text.Json;
 using System.Text.Json.Serialization;
-using System.Threading;
 
 namespace ARSoft.RestApiClient;
 
@@ -80,23 +79,11 @@
 /// <summary>
 /// Exception thrown when ApiClient configuration changes are attempted after use.
 /// </summary>
-<<<<<<< HEAD
-public class ApiClientConfigurationException : InvalidOperationException
-{
-	/// <summary>The reason why configuration is not allowed.</summary>
-	public ApiClientConfigurationReason Reason { get; }
-	/// <summary>Initializes a new instance of the ApiClientConfigurationException class.</summary>
-	public ApiClientConfigurationException(ApiClientConfigurationReason reason, string message) : base(message)
-	{
-		Reason = reason;
-	}
-=======
 /// <remarks>Initializes a new instance of the ApiClientConfigurationException class.</remarks>
 public class ApiClientConfigurationException(ApiClientConfigurationReason reason, string message) : InvalidOperationException(message)
 {
 	/// <summary>The reason why configuration is not allowed.</summary>
 	public ApiClientConfigurationReason Reason { get; } = reason;
->>>>>>> a9d05702
 }
 
 /// <summary>
@@ -137,7 +124,6 @@
 			}
 		}
 	}
-<<<<<<< HEAD
 
 	/// <summary>Adds a default header before the first request is sent.</summary>
 	public void AddDefaultRequestHeader(string name, string value)
@@ -147,19 +133,7 @@
 		{
 			if (_hasSentRequests)
 				throw new ApiClientConfigurationException(ApiClientConfigurationReason.HeadersModificationNotAllowed, $"Cannot modify DefaultRequestHeaders after sending requests.");
-			
-=======
-
-	/// <summary>Adds a default header before the first request is sent.</summary>
-	public void AddDefaultRequestHeader(string name, string value)
-	{
-		EnsureNotDisposed();
-		lock (_stateLock)
-		{
-			if (_hasSentRequests)
-				throw new ApiClientConfigurationException(ApiClientConfigurationReason.HeadersModificationNotAllowed, $"Cannot modify DefaultRequestHeaders after sending requests.");
-
->>>>>>> a9d05702
+
 			if (_sharedHttpClient.DefaultRequestHeaders.Contains(name))
 				_sharedHttpClient.DefaultRequestHeaders.Remove(name);
 
@@ -242,11 +216,7 @@
 			}, cancellationToken).ConfigureAwait(false);
 
 			result.StatusCode = httpResponse.StatusCode;
-<<<<<<< HEAD
-			
-=======
-
->>>>>>> a9d05702
+
 			if (!httpResponse.IsSuccessStatusCode)
 			{
 				result.Success = false;
